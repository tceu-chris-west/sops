package sops //import "go.mozilla.org/sops"

import (
	"crypto/rand"
	"crypto/sha512"
	"fmt"
	"reflect"
	"strconv"
	"strings"
	"time"

	"go.mozilla.org/sops/kms"
	"go.mozilla.org/sops/pgp"
)

// DefaultUnencryptedSuffix is the default suffix a TreeItem key has to end with for sops to leave its Value unencrypted
const DefaultUnencryptedSuffix = "_unencrypted"

type sopsError string

func (e sopsError) Error() string { return string(e) }

// MacMismatch occurs when the computed MAC does not match the expected ones
const MacMismatch = sopsError("MAC mismatch")

// MetadataNotFound occurs when the input file is malformed and doesn't have sops metadata in it
const MetadataNotFound = sopsError("sops metadata not found")

// DataKeyCipher provides a way to encrypt and decrypt the data key used to encrypt and decrypt sops files, so that the data key can be stored alongside the encrypted content. A DataKeyCipher must be able to decrypt the values it encrypts.
type DataKeyCipher interface {
	Encrypt(value interface{}, key []byte, path string, stash interface{}) (string, error)
	Decrypt(value string, key []byte, path string) (plaintext interface{}, stashValue interface{}, err error)
}

// Comment represents a comment in the sops tree for the file formats that actually support them.
type Comment struct {
	Value string
}

// TreeItem is an item inside sops's tree
type TreeItem struct {
	Key   interface{}
	Value interface{}
}

// TreeBranch is a branch inside sops's tree. It is a slice of TreeItems and is therefore ordered
type TreeBranch []TreeItem

// Tree is the data structure used by sops to represent documents internally
type Tree struct {
	Branch   TreeBranch
	Metadata Metadata
}

// Truncate truncates the tree following Python dictionary access syntax, for example, ["foo"][2].
func (tree TreeBranch) Truncate(path string) (interface{}, error) {
	components := strings.Split(path, "[")
	var current interface{} = tree
	for _, component := range components {
		if component == "" {
			continue
		}
		if component[len(component)-1] != ']' {
			return nil, fmt.Errorf("Invalid tree path format string: %s", path)
		}
		component = component[:len(component)-1]
		component = strings.Replace(component, `"`, "", 2)
		component = strings.Replace(component, `'`, "", 2)
		i, err := strconv.Atoi(component)
		if err != nil {
			for _, item := range current.(TreeBranch) {
				if item.Key == component {
					current = item.Value
					break
				}
			}
		} else {
			v := reflect.ValueOf(current)
			current = v.Index(i).Interface()
		}
	}
	return current, nil
}

func (tree TreeBranch) walkValue(in interface{}, path []string, onLeaves func(in interface{}, path []string) (interface{}, error)) (interface{}, error) {
	switch in := in.(type) {
	case string:
		return onLeaves(in, path)
	case []byte:
		return onLeaves(string(in), path)
	case int:
		return onLeaves(in, path)
	case bool:
		return onLeaves(in, path)
	case float64:
		return onLeaves(in, path)
	case TreeBranch:
		return tree.walkBranch(in, path, onLeaves)
	case []interface{}:
		return tree.walkSlice(in, path, onLeaves)
	default:
		return nil, fmt.Errorf("Cannot walk value, unknown type: %T", in)
	}
}

func (tree TreeBranch) walkSlice(in []interface{}, path []string, onLeaves func(in interface{}, path []string) (interface{}, error)) ([]interface{}, error) {
	for i, v := range in {
		if _, ok := v.(Comment); ok {
			continue
		}
		newV, err := tree.walkValue(v, path, onLeaves)
		if err != nil {
			return nil, err
		}
		in[i] = newV
	}
	return in, nil
}

func (tree TreeBranch) walkBranch(in TreeBranch, path []string, onLeaves func(in interface{}, path []string) (interface{}, error)) (TreeBranch, error) {
	for i, item := range in {
		if _, ok := item.Key.(Comment); ok {
			continue
		}
		newV, err := tree.walkValue(item.Value, append(path, item.Key.(string)), onLeaves)
		if err != nil {
			return nil, err
		}
		in[i].Value = newV
	}
	return in, nil
}

// Encrypt walks over the tree and encrypts all values with the provided cipher, except those whose key ends with the UnencryptedSuffix specified on the Metadata struct. If encryption is successful, it returns the MAC for the encrypted tree.
func (tree Tree) Encrypt(key []byte, cipher DataKeyCipher, stash map[string][]interface{}) (string, error) {
	hash := sha512.New()
	_, err := tree.Branch.walkBranch(tree.Branch, make([]string, 0), func(in interface{}, path []string) (interface{}, error) {
		bytes, err := ToBytes(in)
		unencrypted := false
		for _, v := range path {
			if strings.HasSuffix(v, tree.Metadata.UnencryptedSuffix) {
				unencrypted = true
			}
		}
		if !unencrypted {
			var err error
			pathString := strings.Join(path, ":") + ":"
			// Pop from the left of the stash
			var stashValue interface{}
			if len(stash[pathString]) > 0 {
				var newStash []interface{}
				stashValue, newStash = stash[pathString][0], stash[pathString][1:len(stash[pathString])]
				stash[pathString] = newStash
			}
			in, err = cipher.Encrypt(in, key, pathString, stashValue)
			if err != nil {
				return nil, fmt.Errorf("Could not encrypt value: %s", err)
			}
		}
		if err != nil {
			return nil, fmt.Errorf("Could not convert %s to bytes: %s", in, err)
		}
		hash.Write(bytes)
		return in, err
	})
	if err != nil {
		return "", fmt.Errorf("Error walking tree: %s", err)
	}
	return fmt.Sprintf("%X", hash.Sum(nil)), nil
}

// Decrypt walks over the tree and decrypts all values with the provided cipher, except those whose key ends with the UnencryptedSuffix specified on the Metadata struct. If decryption is successful, it returns the MAC for the decrypted tree.
func (tree Tree) Decrypt(key []byte, cipher DataKeyCipher, stash map[string][]interface{}) (string, error) {
	hash := sha512.New()
	_, err := tree.Branch.walkBranch(tree.Branch, make([]string, 0), func(in interface{}, path []string) (interface{}, error) {
		var v interface{}
		unencrypted := false
		for _, v := range path {
			if strings.HasSuffix(v, tree.Metadata.UnencryptedSuffix) {
				unencrypted = true
			}
		}
		if !unencrypted {
			var err error
			var stashValue interface{}
			pathString := strings.Join(path, ":") + ":"
			v, stashValue, err = cipher.Decrypt(in.(string), key, pathString)
			if err != nil {
				return nil, fmt.Errorf("Could not decrypt value: %s", err)
			}
			stash[pathString] = append(stash[pathString], stashValue)
		} else {
			v = in
		}
		bytes, err := ToBytes(v)
		if err != nil {
			return nil, fmt.Errorf("Could not convert %s to bytes: %s", in, err)
		}
		hash.Write(bytes)
		return v, err
	})
	if err != nil {
		return "", fmt.Errorf("Error walking tree: %s", err)
	}
	return fmt.Sprintf("%X", hash.Sum(nil)), nil

}

// GenerateDataKey generates a new random data key and encrypts it with all MasterKeys.
func (tree Tree) GenerateDataKey() ([]byte, []error) {
	newKey := make([]byte, 32)
	_, err := rand.Read(newKey)
	if err != nil {
		return nil, []error{fmt.Errorf("Could not generate random key: %s", err)}
	}
<<<<<<< HEAD
	return newKey, tree.Metadata.UpdateMasterKeys(newKey)
=======
	for _, ks := range tree.Metadata.KeySources {
		for _, k := range ks.Keys {
			err := k.Encrypt(newKey)
			if err != nil {
				return nil, fmt.Errorf("Failed to encrypt new data key with master key %q: %v\n", k.ToString(), err)
			}
		}
	}
	return newKey, nil
>>>>>>> 520eab6b
}

// Metadata holds information about a file encrypted by sops
type Metadata struct {
	LastModified              time.Time
	UnencryptedSuffix         string
	MessageAuthenticationCode string
	Version                   string
	KeySources                []KeySource
}

// KeySource is a collection of MasterKeys with a Name.
type KeySource struct {
	Name string
	Keys []MasterKey
}

// MasterKey provides a way of securing the key used to encrypt the Tree by encrypting and decrypting said key.
type MasterKey interface {
	Encrypt(dataKey []byte) error
	EncryptIfNeeded(dataKey []byte) error
	Decrypt() ([]byte, error)
	NeedsRotation() bool
	ToString() string
	ToMap() map[string]string
}

// Store provides a way to load and save the sops tree along with metadata
type Store interface {
	Unmarshal(in []byte) (TreeBranch, error)
	UnmarshalMetadata(in []byte) (Metadata, error)
	Marshal(TreeBranch) ([]byte, error)
	MarshalWithMetadata(TreeBranch, Metadata) ([]byte, error)
}

// MasterKeyCount returns the number of master keys available
func (m *Metadata) MasterKeyCount() int {
	count := 0
	for _, ks := range m.KeySources {
		count += len(ks.Keys)
	}
	return count
}

// RemoveMasterKeys removes all of the provided keys from the metadata's KeySources, if they exist there.
func (m *Metadata) RemoveMasterKeys(keys []MasterKey) {
	for j, ks := range m.KeySources {
		for i, k := range ks.Keys {
			for _, k2 := range keys {
				if k.ToString() == k2.ToString() {
					ks.Keys = append(ks.Keys[:i], ks.Keys[i+1:]...)
				}
			}
		}
		m.KeySources[j] = ks
	}
}

// UpdateMasterKeysIfNeeded encrypts the data key with all master keys if it's needed
func (m *Metadata) UpdateMasterKeysIfNeeded(dataKey []byte) (errs []error) {
	for _, ks := range m.KeySources {
		for _, k := range ks.Keys {
			err := k.EncryptIfNeeded(dataKey)
			if err != nil {
				errs = append(errs, err)
			}
		}
	}
	return
}

// UpdateMasterKeys encrypts the data key with all master keys
func (m *Metadata) UpdateMasterKeys(dataKey []byte) (errs []error) {
	for _, ks := range m.KeySources {
		for _, k := range ks.Keys {
			err := k.Encrypt(dataKey)
			if err != nil {
				errs = append(errs, err)
			}
		}
	}
	return
}

// AddPGPMasterKeys parses the input comma separated string of GPG fingerprints, generates a PGP MasterKey for each fingerprint, and adds the keys to the PGP KeySource
func (m *Metadata) AddPGPMasterKeys(pgpFps string) {
	for i, ks := range m.KeySources {
		if ks.Name == "pgp" {
			var keys []MasterKey
			for _, k := range pgp.MasterKeysFromFingerprintString(pgpFps) {
				keys = append(keys, k)
				fmt.Printf("Adding new PGP master key: %X\n", k.Fingerprint)
			}
			ks.Keys = append(ks.Keys, keys...)
			m.KeySources[i] = ks
		}
	}
}

// AddKMSMasterKeys parses the input comma separated string of AWS KMS ARNs, generates a KMS MasterKey for each ARN, and then adds the keys to the KMS KeySource
func (m *Metadata) AddKMSMasterKeys(kmsArns string, context map[string]*string) {
	for i, ks := range m.KeySources {
		if ks.Name == "kms" {
			var keys []MasterKey
			for _, k := range kms.MasterKeysFromArnString(kmsArns, context) {
				keys = append(keys, k)
				fmt.Printf("Adding new KMS master key: %s\n", k.Arn)
			}
			ks.Keys = append(ks.Keys, keys...)
			m.KeySources[i] = ks
		}
	}
}

// RemovePGPMasterKeys takes a comma separated string of PGP fingerprints and removes the keys corresponding to those fingerprints from the metadata's KeySources
func (m *Metadata) RemovePGPMasterKeys(pgpFps string) {
	var keys []MasterKey
	for _, k := range pgp.MasterKeysFromFingerprintString(pgpFps) {
		keys = append(keys, k)
	}
	m.RemoveMasterKeys(keys)
}

// RemoveKMSMasterKeys takes a comma separated string of AWS KMS ARNs and removes the keys corresponding to those ARNs from the metadata's KeySources
func (m *Metadata) RemoveKMSMasterKeys(arns string) {
	var keys []MasterKey
	for _, k := range kms.MasterKeysFromArnString(arns, nil) {
		keys = append(keys, k)
	}
	m.RemoveMasterKeys(keys)
}

// ToMap converts the Metadata to a map for serialization purposes
func (m *Metadata) ToMap() map[string]interface{} {
	out := make(map[string]interface{})
	out["lastmodified"] = m.LastModified.Format(time.RFC3339)
	out["unencrypted_suffix"] = m.UnencryptedSuffix
	out["mac"] = m.MessageAuthenticationCode
	out["version"] = m.Version
	for _, ks := range m.KeySources {
		var keys []map[string]string
		for _, k := range ks.Keys {
			keys = append(keys, k.ToMap())
		}
		out[ks.Name] = keys
	}
	return out
}

// GetDataKey retrieves the data key from the first MasterKey in the Metadata's KeySources that's able to return it.
func (m Metadata) GetDataKey() ([]byte, error) {
	for _, ks := range m.KeySources {
		for _, k := range ks.Keys {
			key, err := k.Decrypt()
			if err == nil {
				return key, nil
			}
		}
	}
	return nil, fmt.Errorf("Could not get master key")
}

// ToBytes converts a string, int, float or bool to a byte representation.
func ToBytes(in interface{}) ([]byte, error) {
	switch in := in.(type) {
	case string:
		return []byte(in), nil
	case int:
		return []byte(strconv.Itoa(in)), nil
	case float64:
		return []byte(strconv.FormatFloat(in, 'f', -1, 64)), nil
	case bool:
		return []byte(strings.Title(strconv.FormatBool(in))), nil
	case []byte:
		return in, nil
	default:
		return nil, fmt.Errorf("Could not convert unknown type %T to bytes", in)
	}
}<|MERGE_RESOLUTION|>--- conflicted
+++ resolved
@@ -213,19 +213,7 @@
 	if err != nil {
 		return nil, []error{fmt.Errorf("Could not generate random key: %s", err)}
 	}
-<<<<<<< HEAD
 	return newKey, tree.Metadata.UpdateMasterKeys(newKey)
-=======
-	for _, ks := range tree.Metadata.KeySources {
-		for _, k := range ks.Keys {
-			err := k.Encrypt(newKey)
-			if err != nil {
-				return nil, fmt.Errorf("Failed to encrypt new data key with master key %q: %v\n", k.ToString(), err)
-			}
-		}
-	}
-	return newKey, nil
->>>>>>> 520eab6b
 }
 
 // Metadata holds information about a file encrypted by sops
@@ -290,7 +278,7 @@
 		for _, k := range ks.Keys {
 			err := k.EncryptIfNeeded(dataKey)
 			if err != nil {
-				errs = append(errs, err)
+				errs = append(errs, fmt.Errorf("Failed to encrypt new data key with master key %q: %v\n", k.ToString(), err))
 			}
 		}
 	}
@@ -303,7 +291,7 @@
 		for _, k := range ks.Keys {
 			err := k.Encrypt(dataKey)
 			if err != nil {
-				errs = append(errs, err)
+				errs = append(errs, fmt.Errorf("Failed to encrypt new data key with master key %q: %v\n", k.ToString(), err))
 			}
 		}
 	}
